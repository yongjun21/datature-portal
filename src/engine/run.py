--- conflicted
+++ resolved
@@ -10,7 +10,7 @@
 from flask_cors import cross_origin
 
 # Change root folder to build folder directory
-root = os.path.join(os.path.abspath(os.curdir), "portal_build")
+root = os.path.join(os.getcwd(), "portal_build")
 
 if os.getenv("COMMAND_LINE"):
     sys.path.append(root)
@@ -19,10 +19,6 @@
 from server import server, app, global_store
 
 
-<<<<<<< HEAD
-root = os.getcwd()
-=======
->>>>>>> c765db6f
 if os.getenv("ROOT_DIR") is not None:
     root = os.path.abspath(os.getenv("ROOT_DIR"))
 
