--- conflicted
+++ resolved
@@ -45,15 +45,13 @@
         self._process_stop_ = False
         self._caught_response_ = {}
         self._model_load_limit_ = model_load_limit
-<<<<<<< HEAD
         self._prediction_progress_ = {
             "status": "none",
             "progress": 1,
             "total": 1,
         }
-=======
         self._idle_minutes_ = idle_minutes
->>>>>>> deaa775b
+
 
         # Flag to enable or diable the caching system
         self.caching_system = caching_system
