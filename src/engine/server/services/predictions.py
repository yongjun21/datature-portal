--- conflicted
+++ resolved
@@ -10,13 +10,10 @@
     visualize,
     save_to_bytes,
 )
-<<<<<<< HEAD
 from server.models.abstract.BaseModel import BaseModel
 
-=======
 from server.services.errors import PortalError, Errors
 from server import global_store
->>>>>>> 591bb49f
 
 # pylint: disable=R0913
 def _predict_single_image(
@@ -135,10 +132,7 @@
             cap.set(1, count)
             # make inference the frame
             single_output = _predict_single_image(
-                model=model,
-                model_height=model_height,
-                model_width=model_width,
-                label_map=label_map,
+                model_dict=model_dict,
                 format_arg="json",
                 iou=iou,
                 image_array=frame,
@@ -152,20 +146,4 @@
             cap.release()
             break
     cv2.destroyAllWindows()
-<<<<<<< HEAD
-    output_dict = {"fps": fps, "frames": {}}
-    for index, image in enumerate(image_list):
-        single_output = _predict_single_image(
-            model_dict=model_dict,
-            format_arg="json",
-            iou=iou,
-            image_array=image,
-            confidence=confidence,
-        )
-        output_dict["frames"][
-            int((index * frame_interval) / fps * 1000)
-        ] = single_output
-=======
->>>>>>> 591bb49f
-
     return output_dict