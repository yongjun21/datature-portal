"""Module containing all API routes."""
import os
from functools import wraps

from flask import Response, jsonify, request, send_file, send_from_directory
from flask_cors import cross_origin

# Ignore import-error and no-name-in-module due to Pyshell
# pylint: disable=E0401, E0611
# pylint: disable=cyclic-import
# pylint: disable=undefined-variable
<<<<<<< HEAD
from server import app, global_store, wait_for_process
from server.services import decode, encode
=======
from server import app, global_store, server, wait_for_process
from server.services import decode
>>>>>>> 28cfdab1
from server.services.errors import Errors, PortalError
from server.services.filesystem.file import (
    allowed_image,
    allowed_video,
    generate_thumbnail,
)
from server.services.model_loader import load_local
from server.services.model_register import (
    register_endpoint,
    register_hub,
    register_local,
)

from server.services.predictions import predict_image, predict_video
from server.utilities.label_map_loader import load_label_map
from server.utilities.prediction_utilities import corrected_predict_query


def portal_function_handler(clear_status: bool) -> callable:
    """Decorator to handle all API functions.

    Responsibilities:
        1. clear the global store atomic status only for functions that meet the requirements
        2. handles the case of simultaneous api calls (2 or more same calls in a split second)
        3. handles exceptions of all functions, converts them to be read by front-end and logs
    """

    def decorator(func):
        @wraps(func)
        def wrapper(*args, **kwargs):

            # Error handling section
            try:
                fn_output = func(*args, **kwargs)

                # Handling simultaneous API calls
                global_store.set_caught_response(func.__name__, fn_output)
                if clear_status:
                    global_store.clear_status()
                response = fn_output

            except PortalError as e:
                e.set_fail_location(
                    " - ".join([func.__module__, func.__name__])
                )
                if e.get_error() != "ATOMICERROR" and clear_status:
                    global_store.clear_status()
                response = e.output()
            except Exception as e:  # pylint: disable=broad-except

                if clear_status:
                    global_store.clear_status()

                response = PortalError(
                    Errors.UNKNOWN,
                    str(e),
                    " - ".join([func.__module__, func.__name__]),
                ).output()

            return response

        return wrapper

    return decorator


@app.before_request
def before_request():
    """
    To update the global time each time a request is made
    """
    global_store.set_still_alive()


@app.route("/shutdown", methods=["GET"])
@cross_origin()
@portal_function_handler(clear_status=False)
def shutdown():
    """
    Shutdown the server
    """
    global_store.delete_cache()
    server.socket.stop()
    return "Server shutting down...", 200


@app.route("/heartbeat", methods=["GET"])
@cross_origin()
@portal_function_handler(clear_status=False)
def heartbeat() -> tuple:
    """Check if server is alive."""
    output = {
        "hasCache": global_store.has_cache(),
        "isCacheCalled": global_store.is_cache_called(),
    }
    return jsonify(output), 200


@app.route("/api/model/predict/video/kill", methods=["POST"])
@cross_origin()
@portal_function_handler(clear_status=False)
def kill_video() -> Response:
    """Stop the current video prediction route."""
    status = global_store.get_status()
    if status is not None and "predict_video_" in status:
        global_store.set_stop()
    return Response(status=200)


@app.route("/cache", methods=["POST"])
@cross_origin()
@portal_function_handler(clear_status=False)
def load_cache() -> Response:
    """Load the cache."""
    global_store.load_cache()
    return Response(status=200)


@app.route("/cache", methods=["PUT"])
@cross_origin()
@portal_function_handler(clear_status=False)
def reject_cache() -> Response:
    """Set cache is called."""
    global_store.cache_is_called()
    return Response(status=200)


@app.route("/api/model/register", methods=["POST"])
@cross_origin()
@portal_function_handler(clear_status=True)
def register_model() -> tuple:
    """Register tf model from local file.

    :return: Tuple of jsonified registered model list and 200 if successful.

    Possible Errors:
        NOAPIBODY:      API body is required but not given.
        INVALIDAPI:     API body is given but it's contents is wrong.
    """
    try:
        # Check for empty API Body.
        data = request.get_json()
        if not data:
            raise PortalError(
                Errors.NOAPIBODY, "API body is required but not given."
            )

        # Initialize data.
        input_type: str = data["type"]
        input_credentials: dict = data["credentials"]
        model_name: str = data["name"]
        model_description: str = data["description"]
        model_key: str = input_credentials["modelKey"]
        project_secret: str = input_credentials["projectSecret"]
        input_directory: str = data["directory"]

        if global_store.set_status("register_model_" + model_key):
            wait_for_process()
            return global_store.get_caught_response("register_model_")

        # Check for invalid inputs.
        if input_type not in ["local", "endpoint", "hub"]:
            raise PortalError(
                Errors.INVALIDAPI,
                str(input_type) + "is not one of 'local', 'endpoint' or 'hub.",
            )

        if input_type == "local" and (model_key != "" or project_secret != ""):
            raise PortalError(
                Errors.INVALIDAPI,
                "both model_key and project_secret should not be given if input_type is 'local'.",
            )
        if input_directory != "" and not os.path.isdir(input_directory):
            raise PortalError(
                Errors.INVALIDAPI,
                "directory is not '', nor is it a valid directory.",
            )

        if input_type == "local" and input_directory == "":
            raise PortalError(
                Errors.INVALIDAPI,
                "directory needs to be given if input_type is 'local'",
            )

        if input_type == "hub" and model_key == "":
            raise PortalError(
                Errors.INVALIDAPI,
                "model_key needs to be given if input_type is 'hub'.",
            )

        # Register the model using the respective registration code.
        if input_type == "local":
            register_local(input_directory, model_name, model_description)

        if input_type == "hub":
            register_hub(
                model_key,
                project_secret,
                input_directory,
                model_name,
                model_description,
            )

        if input_type == "endpoint":
            register_endpoint(
                model_key=model_key, project_secret=project_secret
            )

        return (jsonify(global_store.get_registered_model_info()), 200)

    # Except Block
    # Catches all possible native exceptions here and translates them into PortalError.
    except KeyError as e:
        raise PortalError(Errors.INVALIDAPI, str(e)) from e


@app.route("/api/model/<model_id>/tags", methods=["GET"])
@cross_origin()
@portal_function_handler(clear_status=False)
def get_tag(model_id: str) -> tuple:
    """Obtain the label_map of the model given its model key.

    :param model_id: The model key.
    :return: Tuple of jsonified label_map and 200 if successful.

    Possible Errors:
        UNINITIALIZED: There are no registered models.
    """
    try:
        registered_model_list = global_store.get_registered_model_list()
        if not registered_model_list:
            raise PortalError(
                Errors.UNINITIALIZED,
                "No Registered Models.",
            )
        directory = registered_model_list[model_id]
        label_map = load_label_map(directory)
        output = {value["name"]: value["id"] for _, value in label_map.items()}

        return (jsonify(output), 200)

    # Except Block
    # Catches all possible native exceptions here and translates them into PortalError.
    except KeyError as e:
        raise PortalError(Errors.INVALIDMODELKEY, str(e)) from e
    except FileNotFoundError as e:
        raise PortalError(Errors.INVALIDFILEPATH, str(e)) from e


@app.route("/api/model/<model_id>", methods=["DELETE"])
@cross_origin()
@portal_function_handler(clear_status=True)
def deregister_model(model_id: str) -> Response:
    """Deregister the model given its key.

    ~THIS FUNCTION IS ATOMIC~
    :param model_id: The model key.
    :return: Response of status 200 if successful.

    Possible Errors:
        INVALIDMODELKEY:    Model key does not exist in registered model list.
    """
    if global_store.set_status("DeregisterModel_" + model_id):
        wait_for_process()
        return global_store.get_caught_response("deregister_model")

    try:
        if model_id in global_store.get_loaded_model_keys():
            global_store.unload_model(model_id)

        global_store.del_registered_model(model_id)
        return Response(status=200)

    # Except Block
    # Catches all possible native exceptions here and translates them into PortalError.
    except KeyError as e:
        raise PortalError(Errors.INVALIDMODELKEY, str(e)) from e


@app.route("/api/model/", methods=["GET"])
@cross_origin()
@portal_function_handler(clear_status=False)
def get_registry() -> tuple:
    """Obtain the dictionary with all registered models as key and their directory as value.

    :return: Jsonified dictionary of registered models and 200.
    """
    return (jsonify(global_store.get_registered_model_info()), 200)


@app.route("/api/model/loadedList", methods=["GET"])
@cross_origin()
@portal_function_handler(clear_status=False)
def get_loaded_list() -> tuple:
    """Obtain the list of all loaded models.

    :return: Jsonified list of loaded models and 200.
    """
    return (jsonify(global_store.get_loaded_model_keys()), 200)


@app.route("/api/model/<model_id>/load", methods=["POST"])
@cross_origin()
@portal_function_handler(clear_status=True)
def load_model(model_id: str) -> Response:
    """Load the model.

    ~THIS FUNCTION IS ATOMIC~

    :param model_id: The model key.
    :return: Response of status 200 if successful.

    Possible Errors:
        See Respective load functions.
    """
    if global_store.set_status("LoadModelFromFile_" + model_id):
        wait_for_process()
        return global_store.get_caught_response("load_model")
    if global_store.check_model_limit():
        raise PortalError(Errors.OVERLOADED, "Maximum loadable model reached.")
    return load_local(model_id)


@app.route("/api/model/<model_id>/unload", methods=["PUT"])
@cross_origin()
@portal_function_handler(clear_status=True)
def unload_model(model_id: str) -> Response:
    """Unload tensorflow model

    ~THIS FUNCTION IS ATOMIC~

    :param model_id: The model key.
    :return: Response of status 200 if successful.
    """
    if global_store.set_status("UnloadModel_" + model_id):
        wait_for_process()
        return global_store.get_caught_response("unload_model")
    if model_id in global_store.get_loaded_model_keys():
        global_store.unload_model(model_id)
    return Response(status=200)


# pylint: disable=too-many-statements, too-many-return-statements
@app.route("/api/model/<model_id>/predict", methods=["GET"])
@cross_origin()
@portal_function_handler(clear_status=True)
def predict_single_image(model_id: str) -> tuple:
    """Predict a single image.

    ~THIS FUNCTION IS ATOMIC~

    :param model_id: The model key.
    :QueryParam filepath: (Compulsory) The path of the image to be sent for prediction.
    :QueryParam format: (Optional) Output format.
        Either "json" or "image". Default is "json".
    :QueryParam iou: (Optional) Intersection of Union for Bounding Boxes/Masks.
        Requires float in the range of [0.0,1.0]. Default is 0.8.
    :QueryParam filter: (Optional) Obtain the outputs of only the specified class.
    :QueryParam reanalyse: (Optional) Flag to bypass cache and force reanalysis.
    :return: Jsonified tuple of (either json detections of image) and 200 if successful.

    Possible Errors:
        UNINITIALIZED:      Empty loaded model list.
        INVALIDFILETYPE:    Image file extension is not allowed.
        INVALIDQUERY:       Wrongly given query parameters.
        FAILEDTENSORFLOW:   Tensorflow failed. See error message for more information.
        NOTFOUND:           Image directory not found.
        INVALIDMODELKEY:    Model key is not in loaded model list.
    """
    try:
        if request.args.get("filepath") is None:
            raise PortalError(
                Errors.INVALIDQUERY, "Filepath is a compulsory query"
            )

        image_directory = decode(request.args.get("filepath"))
        if not os.path.isfile(image_directory):
            raise PortalError(
                Errors.NOTFOUND, "Image is not found from filepath param"
            )
        if not allowed_image(image_directory):
            raise PortalError(Errors.INVALIDFILETYPE, image_directory)

        corrected_dict = corrected_predict_query(
            "format", "iou", request=request
        )
        format_arg = corrected_dict["format"]
        iou = corrected_dict["iou"]
        reanalyse = corrected_dict["reanalyse"]
        prediction_key = (
            model_id,
            image_directory,
            format_arg + str(iou),
        )

<<<<<<< HEAD
        # reanalyse needs to be false, and the prediction cache must
        # contain the corresponding output, in order for the cache to be
        # served. else, we continue prediction as per norma
        if (
            global_store.check_prediction_cache(prediction_key)
            and reanalyse is False
        ):
=======
        # check if another atomic process / duplicate process exists
        if global_store.set_status("predict_single_image_" + prediction_key):
            wait_for_process()
            return global_store.get_caught_response("predict_single_image")

        if global_store.check_predictions(prediction_key):
>>>>>>> 28cfdab1
            output = global_store.get_predictions(prediction_key)
        else:
            if not global_store.get_loaded_model_keys():
                raise PortalError(Errors.UNINITIALIZED, "No Models loaded.")
            (
                model,
                label_map,
                model_height,
                model_width,
            ) = global_store.get_all_model_attributes(model_id)
            output = predict_image(
                model,
                model_height,
                model_width,
                label_map,
                format_arg,
                iou,
                image_directory,
            )
            global_store.add_predictions(prediction_key, output)

        return (jsonify(output), 200)

    # Except Block
    # Catches all possible native exceptions here and translates them into PortalError.
    except FileNotFoundError as e:
        raise PortalError(Errors.NOTFOUND, str(e)) from e
    except KeyError as e:
        raise PortalError(Errors.INVALIDMODELKEY, str(e)) from e


@app.route("/api/model/<model_id>/predict/video", methods=["GET"])
@cross_origin()
@portal_function_handler(clear_status=True)
def predict_video_fn(model_id: str) -> tuple:
    """Predict a video.

    ~THIS FUNCTION IS ATOMIC~

    :param model_id: The model key.
    :QueryParam filepath: (Compulsory) The path of the image to be sent for prediction.
    :QueryParam frameInterval: (Compulsory) The interval between frames
    :QueryParam iou: (Optional) Intersection of Union for Bounding Boxes/Masks.
        Requires float in the range of [0.0,1.0]. Default is 0.8.
    :QueryParam filter: (Optional) Obtain the outputs of only the specified class.
    :QueryParam confidence: (Optional) The confidence threshold.
    :QueryParam reanalyse: (Optional) Flag to bypass cache and force reanalysis.
    :return: Jsonified tuple of (either json detections of image) and 200 if successful.

    Possible Errors:
        UNINITIALIZED:      Empty loaded model list.
        INVALIDFILETYPE:    Image file extension is not allowed.
        INVALIDQUERY:       Wrongly given query parameters.
        FAILEDTENSORFLOW:   Tensorflow failed. See error message for more information.
        NOTFOUND:           Image directory not found.
        INVALIDMODELKEY:    Model key is not in loaded model list.
    """
    try:
        if request.args.get("filepath") is None:
            raise PortalError(
                Errors.INVALIDQUERY, "Filepath is a compulsory query"
            )
        if request.args.get("frameInterval") is None:
            raise PortalError(
                Errors.INVALIDQUERY, "frameInterval is a compulsory query"
            )
        frame_interval = int(request.args.get("frameInterval"))
        video_directory = decode(request.args.get("filepath"))
        if not os.path.isfile(video_directory):
            raise PortalError(
                Errors.NOTFOUND, "Video is not found from filepath param"
            )
        if not allowed_video(video_directory):
            raise PortalError(Errors.INVALIDFILETYPE, video_directory)

        corrected_dict = corrected_predict_query(
            "iou", "confidence", request=request
        )
        iou = corrected_dict["iou"]
        confidence = corrected_dict["confidence"]
        reanalyse = corrected_dict["reanalyse"]
        prediction_key = (
            model_id,
            video_directory,
            str(frame_interval) + str(iou) + str(confidence),
        )

<<<<<<< HEAD
        # reanalyse needs to be false, and the prediction cache must
        # contain the corresponding output, in order for the cache to be
        # served. else, we continue prediction as per norma
        if (
            global_store.check_prediction_cache(prediction_key)
            and reanalyse is False
        ):
=======
        if global_store.set_status("predict_video_" + prediction_key):
            wait_for_process()
            return global_store.get_caught_response("predict_video")

        if global_store.check_predictions(prediction_key):
>>>>>>> 28cfdab1
            output = global_store.get_predictions(prediction_key)
        else:
            if not global_store.get_loaded_model_keys():
                raise PortalError(Errors.UNINITIALIZED, "No Models loaded.")
            (
                model,
                label_map,
                model_height,
                model_width,
            ) = global_store.get_all_model_attributes(model_id)
            output = predict_video(
                model=model,
                model_height=model_height,
                model_width=model_width,
                label_map=label_map,
                iou=iou,
                video_directory=video_directory,
                frame_interval=frame_interval,
                confidence=confidence,
            )
            global_store.add_predictions(prediction_key, output)

        return (jsonify(output), 200)

    # Except Block
    # Catches all possible native exceptions here and translates them into PortalError.
    except FileNotFoundError as e:
        raise PortalError(Errors.NOTFOUND, str(e)) from e
    except KeyError as e:
        raise PortalError(Errors.INVALIDMODELKEY, str(e)) from e
    except ValueError as e:
        raise PortalError(Errors.INVALIDQUERY, str(e)) from e


@app.route("/api/model/<model_id>/cachelist", methods=["GET"])
@cross_origin()
@portal_function_handler(clear_status=False)
def get_cachelist(model_id) -> tuple:
    """Obtain the list of images that has been successfully predicted."""
    cachelist = [
        encode(image_dir)
        for image_dir in global_store.get_predicted_images(model_id)
    ]
    return (jsonify(cachelist), 200)


@app.route("/api/model/<model_id>/cachelist", methods=["DELETE"])
@cross_origin()
@portal_function_handler(clear_status=False)
def clear_cachelist(model_id) -> tuple:
    """Clear the cached list of predictions."""
    global_store.clear_predicted_images(model_id)
    return Response(status=200)


@app.route("/api/project/register", methods=["POST"])
@cross_origin()
@portal_function_handler(clear_status=False)
def register_images() -> Response:
    """Register the image directory.

    1. Sets the given file path (decoded) to retrieve the images
    2. Recursively searches for images within the folder
    :return: Array of image file names
    """
    try:
        path = request.json["directory"]
        global_store.add_targeted_folder(path.lower())

        return Response(
            response="Successfully registered the targeted folder", status=200
        )
    except KeyError as e:
        raise PortalError(Errors.INVALIDAPI, str(e)) from e
    except FileNotFoundError as e:
        raise PortalError(Errors.INVALIDFILEPATH, str(e)) from e


@app.route("/api/project/sync", methods=["POST"])
@cross_origin()
@portal_function_handler(clear_status=False)
def sync_images() -> Response:
    """
    Sync the folder targets for updated contents
    """
    path = request.json["directory"]
    global_store.update_targeted_folder(path)
    return Response(response="Sync was successful", status=200)


@app.route("/api/project/<folder_path>", methods=["DELETE"])
@cross_origin()
@portal_function_handler(clear_status=False)
def delete_folder(folder_path) -> Response:
    """
    Deletes the folder with the specified folder_path (encoded with utf-8)
    """
    try:
        global_store.delete_targeted_folder(folder_path)
        return Response(response="Deletion was successful", status=200)

    # Except Block
    # Catches all possible native exceptions here and translates them into PortalError.
    except TypeError as e:
        raise PortalError(
            Errors.NOAPIBODY, "API body is required but not given."
        ) from e
    except FileNotFoundError as e:
        raise PortalError(Errors.INVALIDFILETYPE, str(e)) from e


@app.route("/api/project/assets", methods=["GET"])
@cross_origin()
@portal_function_handler(clear_status=False)
def get_assets():
    """
    Get the assets full file path
    """
    return (
        jsonify(global_store.get_targeted_folders().get_assets()),
        200,
    )


@app.route("/api/project/assets/tree", methods=["GET"])
@cross_origin()
@portal_function_handler(clear_status=False)
def get_tree():
    """
    Get the assets in a tree format
    """
    return (
        jsonify(global_store.get_targeted_folders().get_tree()),
        200,
    )


@app.route("/api/project/assets/image", methods=["GET"])
@cross_origin()
@portal_function_handler(clear_status=False)
def get_image():
    """
    Get the image with specified file path
    """
    try:
        path = request.args.get("filepath")
        decoded_path = decode(path)
        if not os.path.exists(decoded_path):
            raise FileNotFoundError(
                f"File path {decoded_path} does not exists"
            )
        head, tail = os.path.split(decoded_path)
        return send_from_directory(head, tail)

    # Except Block
    # Catches all possible native exceptions here and translates them into PortalError.
    except KeyError as e:
        raise PortalError(Errors.INVALIDAPI, str(e)) from e
    except FileNotFoundError as e:
        raise PortalError(Errors.INVALIDFILEPATH, str(e)) from e


@app.route("/api/project/assets/thumbnail", methods=["GET"])
def get_thumbnail():
    """
    Get the thumbnail with specified file path
    """
    try:
        path = request.args.get("filepath")
        decoded_path = decode(path)
        if not os.path.exists(decoded_path):
            raise FileNotFoundError(
                f"File path {decoded_path} does not exists"
            )
        # pylint: disable=unused-variable
        head, tail = os.path.split(decoded_path)
        image_bytes = generate_thumbnail(decoded_path, tail)
        return send_file(image_bytes, mimetype=("image/jpeg"))

    except KeyError as e:
        raise PortalError(Errors.INVALIDAPI, str(e)) from e
    except FileNotFoundError as e:
        raise PortalError(Errors.INVALIDFILEPATH, str(e)) from e<|MERGE_RESOLUTION|>--- conflicted
+++ resolved
@@ -9,13 +9,8 @@
 # pylint: disable=E0401, E0611
 # pylint: disable=cyclic-import
 # pylint: disable=undefined-variable
-<<<<<<< HEAD
 from server import app, global_store, wait_for_process
 from server.services import decode, encode
-=======
-from server import app, global_store, server, wait_for_process
-from server.services import decode
->>>>>>> 28cfdab1
 from server.services.errors import Errors, PortalError
 from server.services.filesystem.file import (
     allowed_image,
@@ -411,7 +406,11 @@
             format_arg + str(iou),
         )
 
-<<<<<<< HEAD
+        # check if another atomic process / duplicate process exists
+        if global_store.set_status("predict_single_image_" + prediction_key):
+            wait_for_process()
+            return global_store.get_caught_response("predict_single_image")
+        
         # reanalyse needs to be false, and the prediction cache must
         # contain the corresponding output, in order for the cache to be
         # served. else, we continue prediction as per norma
@@ -419,14 +418,6 @@
             global_store.check_prediction_cache(prediction_key)
             and reanalyse is False
         ):
-=======
-        # check if another atomic process / duplicate process exists
-        if global_store.set_status("predict_single_image_" + prediction_key):
-            wait_for_process()
-            return global_store.get_caught_response("predict_single_image")
-
-        if global_store.check_predictions(prediction_key):
->>>>>>> 28cfdab1
             output = global_store.get_predictions(prediction_key)
         else:
             if not global_store.get_loaded_model_keys():
@@ -514,7 +505,10 @@
             str(frame_interval) + str(iou) + str(confidence),
         )
 
-<<<<<<< HEAD
+        if global_store.set_status("predict_video_" + prediction_key):
+            wait_for_process()
+            return global_store.get_caught_response("predict_video")
+
         # reanalyse needs to be false, and the prediction cache must
         # contain the corresponding output, in order for the cache to be
         # served. else, we continue prediction as per norma
@@ -522,13 +516,6 @@
             global_store.check_prediction_cache(prediction_key)
             and reanalyse is False
         ):
-=======
-        if global_store.set_status("predict_video_" + prediction_key):
-            wait_for_process()
-            return global_store.get_caught_response("predict_video")
-
-        if global_store.check_predictions(prediction_key):
->>>>>>> 28cfdab1
             output = global_store.get_predictions(prediction_key)
         else:
             if not global_store.get_loaded_model_keys():
