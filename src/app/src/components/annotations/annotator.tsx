--- conflicted
+++ resolved
@@ -599,7 +599,6 @@
       return;
     }
 
-<<<<<<< HEAD
     let numberToBulkAnalysis: number;
     switch (this.state.inferenceOptions.bulkAnalysisStatus) {
       case "image":
@@ -621,22 +620,13 @@
     }
 
     this.setState({
-      predictTotal: numberToBulkAnalysis,
-      predictDone: 0,
-      multiplier: 1,
-    });
-    this.setState({ uiState: "Predicting" });
-
-    const key = this.toaster.show(this.renderProgress(0));
-=======
-    this.setState({
       predictTotal: 100,
       predictDone: 0.01,
       multiplier: 1,
       uiState: "Predicting",
     });
-    this.handleProgressToast();
->>>>>>> deaa775b
+
+    const key = this.toaster.show(this.renderProgress(0));
 
     // eslint-disable-next-line no-restricted-syntax
     for (const asset of this.state.assetList) {
@@ -709,21 +699,15 @@
       return;
     }
 
-<<<<<<< HEAD
-    this.setState({ predictTotal: 100, predictDone: 0.01, multiplier: 1 });
-    this.setState({ uiState: "Predicting" });
-    if (reanalyse && this.currentAsset.type === "video")
-      this.handleProgressToast(true);
-    else if (reanalyse) this.handleProgressToast();
-=======
     this.setState({
       predictTotal: 100,
       predictDone: 0.01,
       multiplier: 1,
       uiState: "Predicting",
     });
-    if (reanalyse) this.handleProgressToast();
->>>>>>> deaa775b
+    if (reanalyse && this.currentAsset.type === "video")
+      this.handleProgressToast(true);
+    else if (reanalyse) this.handleProgressToast();
     await this.getInference(this.currentAsset, reanalyse);
     await this.updateImage();
     this.setState({
