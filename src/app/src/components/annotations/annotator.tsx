/* eslint-disable react/sort-comp */
/* eslint-disable no-return-assign */
/* eslint-disable no-underscore-dangle */
/* eslint-disable no-prototype-builtins */
import * as L from "leaflet";
import "leaflet-draw";
import React, { Component } from "react";
import {
  Card,
  HotkeysTarget,
  Hotkey,
  Hotkeys,
  Button,
  ProgressBar,
  Toaster,
  IToastProps,
  Icon,
  Intent,
} from "@blueprintjs/core";

import {
  PolylineObjectType,
  RenderAssetAnnotations,
} from "@portal/components/annotations/utils/annotation";

import {
  AssetAPIObject,
  APIGetImageInference,
  APIGetImageData,
  APIGetAsset,
  APIGetVideoInference,
  APIGetModelTags,
  APIGetCacheList,
  APIKillVideoInference,
  APIUpdateAsset,
} from "@portal/api/annotation";

import { invert, cloneDeep, isEmpty } from "lodash";

import { CreateGenericToast } from "@portal/utils/ui/toasts";
import AnnotatorInstanceSingleton from "./utils/annotator.singleton";
import AnnotationMenu from "./menu";
import ImageBar from "./imagebar";
import SettingsModal from "./settingsmodal";
import FileModal from "./filemodal";
import AnnotatorSettings from "./utils/annotatorsettings";
import { RegisteredModel } from "./model";

type Point = [number, number];
type MapType = L.DrawMap;
type VideoFrameMetadata = {
  presentationTime: DOMHighResTimeStamp;
  expectedDisplayTime: DOMHighResTimeStamp;
  width: number;
  height: number;
  mediaTime: number;
  presentedFrames: number;
  processingDuration: number;

  captureTime: DOMHighResTimeStamp;
  receiveTime: DOMHighResTimeStamp;
  rtpTimestamp: number;
};

/**
 * Enumeration for Existing User Selected Edit Mode
 */
type EditState = "None" | "Open Folder" | "Re-Analyse" | "Bulk Analysis";

function Coordinate(x: number, y: number): Point {
  /* Coordinate Space Resolver */

  return [x, y];
}

type UIState = null | "Predicting";

interface AnnotatorProps {
  project: string;
  user: any;
  useDarkTheme: boolean;
  loadedModel: RegisteredModel | undefined;
  isConnected: boolean;
}

interface AnnotatorState {
  /* Image List for Storing Project Files */
  assetList: Array<AssetAPIObject>;
  /* List of files whose predictions are cached  */
  cacheList: Array<string>;
  /* Tags for Project */
  tagInfo: {
    modelHash: string | undefined;
    tags: { [tag: string]: number } | any;
  };
  /* Changes Made Flag - For Firing Save Button Availability */
  changesMade: boolean;
  /* Current User Editing Mode */
  userEditState: EditState;
  /* File Management Mode */
  fileManagementOpen: boolean;
  /* Tag Management Mode */
  advancedSettingsOpen: boolean;
  /* Image List Collapse Mode */
  imageListCollapsed: boolean;
  /* Hide annotated images in imagebar */
  annotatedAssetsHidden: boolean;
  /* Kill video prediction state */
  killVideoPrediction: boolean;
  /* Sync all folders state */
  isSyncing: boolean;
  /* Set of IDs of hidden annotations */
  hiddenAnnotations: Set<string>;
  /* Is Annotator Predicting? */
  uiState: UIState;
  /* Total number of items and those predicted */
  predictTotal: number;
  predictDone: number;
  multiplier: number;
  /* Confidence */
  confidence: number;
  /* Can't be polyline object type due to confidence attribute */
  currentAssetAnnotations: any;
  /* Filter state to filter out tag labels */
  filterArr: Array<string>;
  /* Choose whether to show or hide selected labels */
  showSelected: boolean;
  /* Metadata related to inference */
  inferenceOptions: {
    /* Intersection over Union */
    iou: number;
    cacheResults: boolean;
    bulkAnalysisStatus: string;
    video: {
      /* Frame interval to produce predictions for video */
      frameInterval: number;
    };
  };
  /* Utility to toggle existing annotations */
  annotationOptions: {
    isOutlined: true;
    opacity: number;
  };
  currAnnotationPlaybackId: number;
}

/**
 * Annotations are Leaflet layers with additional
 * editing and options properties
 */
interface AnnotationLayer extends L.Layer {
  editing: any;
  options: any;
}

/**
 * This Annotator class is a super class of the annotator controls, image select
 * as well as the leaflet map for annotation drawing.
 */
@HotkeysTarget
export default class Annotator extends Component<
  AnnotatorProps,
  AnnotatorState
> {
  /* Class Variables */
  public map!: MapType;
  private imageOverlay!: L.ImageOverlay;
  private videoOverlay!: L.VideoOverlay;
  private annotationGroup!: L.FeatureGroup;

  /* Project Properties */
  private project: string;

  /* Component Reference */
  private imagebarRef: any;

  /* Annotation Operations Variables */
  public currentAsset: AssetAPIObject;
  /**
   * Current Tag is read on SetAnnotationTag. this is an unwanted side-effect but
   * Is used to overcome the unused-vars. This is still an important state though
   * so it is being kept here.
   */
  private currentTag: number;
  private menubarRef: React.RefObject<AnnotationMenu>;
  private menubarElement: HTMLElement | undefined;
  private selectedAnnotation: AnnotationLayer | null;

  /* States for Toaster */
  private toaster: Toaster;
  private progressToastInterval?: number;
  private refHandlers = {
    toaster: (ref: Toaster) => (this.toaster = ref),
  };

  /* Reference to background Image or Video */
  backgroundImg: HTMLElement | null;

  constructor(props: AnnotatorProps) {
    super(props);

    this.state = {
      currentAssetAnnotations: [],
      userEditState: "None",
      changesMade: false,
      assetList: [],
      cacheList: [],
      tagInfo: {
        modelHash: undefined,
        tags: {},
      },
      fileManagementOpen: false,
      advancedSettingsOpen: false,
      imageListCollapsed: false,
      annotatedAssetsHidden: false,
      killVideoPrediction: false,
      isSyncing: false,
      hiddenAnnotations: new Set<string>(),
      uiState: null,
      predictTotal: 0,
      predictDone: 0,
      multiplier: 1,
      confidence: 0.5,
      annotationOptions: {
        isOutlined: true,
        opacity: 0.3,
      },
      filterArr: [],
      showSelected: true,
      inferenceOptions: {
        bulkAnalysisStatus: "both",
        cacheResults: false,
        iou: 0.8,
        video: {
          frameInterval: 20,
        },
      },
      currAnnotationPlaybackId: 0,
    };

    this.toaster = new Toaster({}, {});
    this.progressToastInterval = 600;

    this.currentTag = 0;
    this.project = this.props.project;
    this.menubarRef = React.createRef();
    this.menubarElement = undefined;

    /* Placeholder Value for Initialization */
    this.currentAsset = {} as AssetAPIObject;
    this.selectedAnnotation = null;

    this.annotationGroup = new L.FeatureGroup();

    /* Image Bar Reference to Track Which Image is Selected */
    this.imagebarRef = React.createRef();
    this.backgroundImg = null;

    this.selectAsset = this.selectAsset.bind(this);
    this.showToaster = this.showToaster.bind(this);
    this.renderProgress = this.renderProgress.bind(this);
    this.singleAnalysis = this.singleAnalysis.bind(this);
    this.getInference = this.getInference.bind(this);
    this.bulkAnalysis = this.bulkAnalysis.bind(this);
    this.updateAnnotations = this.updateAnnotations.bind(this);

    this.resetControls = this.resetControls.bind(this);

    this.refreshProject = this.refreshProject.bind(this);
    this.setAnnotationTag = this.setAnnotationTag.bind(this);
    this.switchAnnotation = this.switchAnnotation.bind(this);
    this.handleFileManagementOpen = this.handleFileManagementOpen.bind(this);
    this.handleFileManagementClose = this.handleFileManagementClose.bind(this);
    this.handleAdvancedSettingsOpen = this.handleAdvancedSettingsOpen.bind(
      this
    );
    this.handleAdvancedSettingsClose = this.handleAdvancedSettingsClose.bind(
      this
    );
    this.handlePlayPauseVideoOverlay = this.handlePlayPauseVideoOverlay.bind(
      this
    );
    this.updateImage = this.updateImage.bind(this);

    this.setAnnotationVisibility = this.setAnnotationVisibility.bind(this);
    this.setAllAnnotationVisibility = this.setAllAnnotationVisibility.bind(
      this
    );
    this.filterAnnotationVisibility = this.filterAnnotationVisibility.bind(
      this
    );
    this.setAnnotationOptions = this.setAnnotationOptions.bind(this);
    this.toggleShowSelected = this.toggleShowSelected.bind(this);
    this.setAnnotatedAssetsHidden = this.setAnnotatedAssetsHidden.bind(this);
  }

  async componentDidMount(): Promise<void> {
    this.menubarElement = document.getElementById("image-bar") as HTMLElement;

    /* Attach Listeners for Translating Vertical to Horizontal Scroll */
    this.menubarElement.addEventListener(
      "onwheel" in document ? "wheel" : "mousewheel",
      this.handleVerticalScrolling
    );

    /* Implicit rR Loading for Leaflet */
    this.map = L.map("annotation-map", {
      scrollWheelZoom: true,
      zoomAnimation: false,
      zoomDelta: 0,
      zoomSnap: 0,
      minZoom: -3,
      maxZoom: 3,
      crs: L.CRS.Simple,
      attributionControl: false,
      zoomControl: false,
      doubleClickZoom: false,
    }).setView(Coordinate(5000, 5000), 0);

    this.annotationGroup.addTo(this.map);

    this.map.on("mouseup", () => {
      if (this.videoOverlay) {
        const videoElement = this.videoOverlay.getElement();
        if (videoElement !== document.activeElement) {
          videoElement?.focus();
        }
      }
    });

    const imageUrl = "";
    const imageBounds = [Coordinate(30000, 0), Coordinate(0, 23000)];
    /* Render First Image */
    this.imageOverlay = L.imageOverlay(imageUrl, imageBounds);
    this.videoOverlay = L.videoOverlay(imageUrl, imageBounds, {
      interactive: true,
    });

    /**
     * Setup Singleton Instance to Annotator and Map
     */
    // eslint-disable-next-line no-new
    new AnnotatorInstanceSingleton(this.map, this);

    /* Slight delay so that all images can be reliably fetched from the server */
    setTimeout(() => this.updateImage(), 200);
  }

  // eslint-disable-next-line @typescript-eslint/explicit-module-boundary-types
  componentDidUpdate() {
    /* Obtain Tag Map for loaded Model */
    /* The conditional checks are necessary due to the use of setStates */
    if (
      this.props.loadedModel &&
      this.props.loadedModel.hash !== this.state.tagInfo.modelHash
    ) {
      APIGetModelTags(this.props.loadedModel.hash)
        .then(result => {
          const tagInfo = {
            modelHash: this.props.loadedModel?.hash,
            tags: result.data,
          };
          this.setState({
            tagInfo,
            advancedSettingsOpen: false,
          });
          if (Object.keys(this.state.tagInfo.tags).length > 0) {
            this.currentTag = 0;
          }

          (this.annotationGroup as any).tags = this.state.tagInfo.tags;
        })
        .catch(error => {
          let message = "Failed to obtain loaded model tags.";
          if (error.response) {
            message = `${error.response.data.message}`;
          }

          CreateGenericToast(message, Intent.DANGER, 3000);
        });
      this.updateImage();
    }

    if (!this.props.loadedModel && this.state.tagInfo.modelHash !== undefined) {
      // eslint-disable-next-line react/no-did-update-set-state
      this.setState({
        tagInfo: {
          modelHash: undefined,
          tags: {},
        },
      });
      (this.annotationGroup as any).tags = this.state.tagInfo.tags;
    }
  }

  componentWillUnmount(): void {
    /* Check if Menubar Targetted */
    if (this.menubarElement !== undefined)
      this.menubarElement.removeEventListener(
        "onwheel" in document ? "wheel" : "mousewheel",
        this.handleVerticalScrolling
      );
  }

  private handlePlayPauseVideoOverlay() {
    const videoElement = this.videoOverlay?.getElement();

    if (videoElement) {
      if (videoElement.onplaying) {
        if (videoElement.paused) {
          videoElement.play();
        } else {
          videoElement.pause();
        }
      }
    }
  }

  private handleAdvancedSettingsClose() {
    this.setState({ advancedSettingsOpen: false });
  }
  private handleAdvancedSettingsOpen() {
    this.setState({ advancedSettingsOpen: true });
  }

  private handleFileManagementClose() {
    this.setState({ fileManagementOpen: false });
  }
  private handleFileManagementOpen() {
    this.setState({ fileManagementOpen: true });
  }

  /* Handler for Converting Vertical Scroll to Horizontal Scroll */
  private handleVerticalScrolling = (e: any) => {
    const dist = e.deltaY * 1.5;
    /* Check if Targeted */
    if (this.menubarElement !== undefined)
      this.menubarElement.scrollLeft += dist;
  };

  /**
   * Setting of User State
   */
  private setUserState(state: EditState) {
    if (this.state.userEditState === state) return;

    if (state === "None") {
      this.setState({ userEditState: state });
      return;
    }

    this.resetControls();
    this.setState({ userEditState: state });
  }

  public setAnnotationTag(tagIndex: number): number {
    this.currentTag = tagIndex;
    return this.currentTag;
  }

  /**
   * Updates the annotationOptions, handling both boolean
   * and number case
   * @param {boolean | number } newOption - updatedOptions
   */
  private setAnnotationOptions(newOption: boolean | number): void {
    this.setState(
      prevState => {
        const config = prevState.annotationOptions;
        switch (typeof newOption) {
          case "boolean":
            config.isOutlined = newOption
              ? true
              : (!prevState.annotationOptions.isOutlined as any);
            break;
          case "number":
            config.opacity = newOption;
            break;
          default:
            break;
        }
        return { annotationOptions: config };
      },
      () => this.filterAnnotationVisibility()
    );
  }

  /**
   * Set selected annotation to new annotation
   * @param annotation - annotation layer to be selected
   */
  public setSelectedAnnotation(annotation: AnnotationLayer | null): void {
    /* Deselect previous annotation */
    if (this.selectedAnnotation) {
      this.selectedAnnotation.options.fillOpacity = 0.35;
      this.selectedAnnotation.fire("mouseout");
    }

    /* Select new annotation */
    this.selectedAnnotation = annotation;
    if (this.selectedAnnotation) {
      /* If annotation not null, enable editing */
      this.selectedAnnotation.options.fillOpacity = 0.7;
    }

    /* Update selected annotation on menubar */
    if (this.menubarRef.current !== null)
      this.menubarRef.current.setSelectedAnnotation(annotation);
  }

  /**
   * Show or hide a list of annotations.
   * @param visible - set true to show annotations, false to hide annotations
   * @param annotationList -  list of target annotations
   */
  public setAnnotationVisibility(
    visible: boolean,
    ...annotationList: any[]
  ): void {
    this.setState(
      prevState => {
        const hiddenAnnotations = new Set<string>(prevState.hiddenAnnotations);

        annotationList.forEach(annotation => {
          if (visible) {
            hiddenAnnotations.delete(annotation.options.annotationID);
          } else {
            hiddenAnnotations.add(annotation.options.annotationID);
          }
        });
        return { hiddenAnnotations };
      },
      () => this.filterAnnotationVisibility()
    );
  }

  /**
   * Show or hide all annotations in annotationGroup.
   * @param visible - set true to show annotations, false to hide annotations
   */
  public setAllAnnotationVisibility(visible: boolean): void {
    /* Hide all annotations */
    if (visible) {
      this.map.addLayer(this.annotationGroup);
      /* Clear hidden annotations */
      this.setState({ hiddenAnnotations: new Set() });
    } else {
      this.map.removeLayer(this.annotationGroup);
      /* Set of all annotation IDs in annotationGroup */
      this.setState({
        hiddenAnnotations: new Set<string>(
          Object.values((this.annotationGroup as any)._layers).map(
            (annotation: any) => annotation.options.annotationID as string
          )
        ),
      });
    }
  }

  /**
   * Set image bar to either show thumbnails for all assets,
   * or only assets that are unannotated
   * @param flag - Whether to show only unannotated thumbnails
   */
  public setAnnotatedAssetsHidden(flag: boolean): void {
    this.setState({ annotatedAssetsHidden: flag });
  }

  private async killVideoPrediction() {
    this.setState({ killVideoPrediction: true });
    if (this.currentAsset.type === "video") {
      await APIKillVideoInference().catch(error => {
        let message = "Failed to kill video prediction.";
        if (error.response) {
          message = `${error.response.data.message}`;
        }
        CreateGenericToast(message, Intent.DANGER, 3000);
      });
    }
  }

  private async bulkAnalysis() {
    /* Blocker to account for case where there is no model or image to perform prediction */
    if (isEmpty(this.state.assetList) && !this.props.loadedModel) {
      CreateGenericToast(
        "There are no models and images loaded",
        Intent.WARNING,
        3000
      );
      return;
    }
    if (!this.props.loadedModel) {
      CreateGenericToast("There is no model loaded", Intent.WARNING, 3000);
      return;
    }
<<<<<<< HEAD
    this.setState({
      predictTotal: 100,
      predictDone: 0.01,
      multiplier: 1,
      uiState: "Predicting",
    });
=======
    if (isEmpty(this.state.assetList)) {
      CreateGenericToast("There is no image loaded", Intent.WARNING, 3000);
      return;
    }

    this.setState({ predictTotal: 100, predictDone: 0.01, multiplier: 1 });
    this.setState({ uiState: "Predicting" });
>>>>>>> e8cb05f2
    this.handleProgressToast();

    // eslint-disable-next-line no-restricted-syntax
    for (const asset of this.state.assetList) {
      if (this.state.killVideoPrediction) {
        if (asset.type === "image")
          // eslint-disable-next-line no-await-in-loop
          await this.getInference(this.currentAsset, false);
        break;
      }
      this.selectAsset(asset, false);
      // eslint-disable-next-line no-await-in-loop
      await this.getInference(asset, true);
      // eslint-disable-next-line no-await-in-loop
      await new Promise(res => setTimeout(res, 1000));
    }

    await this.updateImage();
    this.setState({
      predictDone: 0,
      uiState: null,
      killVideoPrediction: false,
    });
  }

  /**
   * Perform single predictions fore either Video or Image
   */
  private async singleAnalysis(reanalyse = true) {
    /* Blocker to account for case where prediction is still running */
    if (this.state.predictDone !== 0 || this.state.uiState === "Predicting") {
      CreateGenericToast("Inference is already running", Intent.WARNING, 3000);
      return;
    }

    if (isEmpty(this.currentAsset) && !this.props.loadedModel) {
      CreateGenericToast(
        "There is no model and image loaded",
        Intent.WARNING,
        3000
      );
      return;
    }

    if (isEmpty(this.currentAsset)) {
      CreateGenericToast("There is no image loaded", Intent.WARNING, 3000);
      return;
    }

    if (!this.props.loadedModel) {
      CreateGenericToast("There is no model loaded", Intent.WARNING, 3000);
      return;
    }

    this.setState({
      predictTotal: 100,
      predictDone: 0.01,
      multiplier: 1,
      uiState: "Predicting",
    });
    if (reanalyse) this.handleProgressToast();
    await this.getInference(this.currentAsset, reanalyse);
    await this.updateImage();
    this.setState({
      predictDone: 0,
      uiState: null,
      killVideoPrediction: false,
    });
  }

  /**
   * Centralized Handler to Perform predictions on both Video and Images
   */
  private async getInference(
    asset: AssetAPIObject,
    reanalyse = true,
    singleAnalysis = true
  ) {
    /* Blocker to account for case where there is no model to perform prediction */
    if (!this.props.loadedModel) {
      return;
    }

    const loadedModelHash = this.props.loadedModel.hash;
    /* Hidden annotations reset every time this is initialized */
    this.setState({ hiddenAnnotations: new Set<string>() });

    if (
      asset.type === "image" &&
      (this.state.inferenceOptions.bulkAnalysisStatus !== "video" ||
        singleAnalysis)
    ) {
      await APIGetImageInference(
        loadedModelHash,
        asset.localPath,
        reanalyse,
        this.state.inferenceOptions.iou,
        "json"
      )
        .then(response => {
          if (this.currentAsset.url === asset.url && singleAnalysis)
            this.updateAnnotations(response.data);
        })
        .catch(error => {
          let message = "Failed to predict image.";
          if (error.response) {
            message = `${error.response.data.message}`;
          }
          CreateGenericToast(message, Intent.DANGER, 3000);
        });
    }
    if (
      asset.type === "video" &&
      (this.state.inferenceOptions.bulkAnalysisStatus !== "image" ||
        singleAnalysis)
    ) {
      await APIGetVideoInference(
        loadedModelHash,
        asset.localPath,
        reanalyse,
        this.state.inferenceOptions.video.frameInterval,
        this.state.inferenceOptions.iou
      )
        .then(response => {
          if (this.currentAsset.url === asset.url && singleAnalysis) {
            const videoElement = this.videoOverlay.getElement();
            /**
             * Recursive Callback function that
             * @param {DOMHighResTimeStamp} now
             * @param {VideoFrameMetadata} metadata
             */
            const videoFrameCallback = (
              now: DOMHighResTimeStamp,
              metadata: VideoFrameMetadata
            ) => {
              /* Calculating the refresh rate of annotation rendering */
              const secondsInterval =
                this.state.inferenceOptions.video.frameInterval /
                response.data.fps;
              const quotient = Math.floor(metadata.mediaTime / secondsInterval);

              /* Interval to determine the refresh-rate of annotation */
              const key = Math.floor(
                quotient * secondsInterval * 1000
              ).toString();

              if (response.data.frames[key]) {
                this.updateAnnotations(response.data.frames[key]);
              }

              /**
               * Id to track the current handler number so that this handler
               * can be removed when selectAsset is called. more information
               * on https://wicg.github.io/video-rvfc/
               */
              const videoId = (videoElement as any).requestVideoFrameCallback(
                videoFrameCallback
              );
              this.setState({ currAnnotationPlaybackId: videoId });
            };

            if ("requestVideoFrameCallback" in HTMLVideoElement.prototype) {
              (videoElement as any).requestVideoFrameCallback(
                videoFrameCallback
              );
            }
          }
        })
        .catch(error => {
          let message = "Failed to predict video.";
          let intent: Intent = Intent.DANGER;
          if (error.response) {
            message = `${error.response.data.message}`;
          }
          if (error.response.data.error === "STOPPEDPROCESS")
            intent = Intent.PRIMARY;
          CreateGenericToast(message, intent, 3000);
        });
    }
  }

  /**
   * Atomic function that takes annotations generated from getInference
   * and renders the annotations on the Leaflet Layer
   * @param {any} annotations
   */
  private updateAnnotations = (annotations: any) => {
    const res = {
      metadata: this.currentAsset.metadata,
      url: this.currentAsset.url,
      filename: this.currentAsset.filename,
      assetUrl: this.currentAsset.assetUrl,
      annotations,
      thumbnailUrl: this.currentAsset.thumbnailUrl,
      localPath: this.currentAsset.localPath,
      type: this.currentAsset.type,
      isCached: this.currentAsset.isCached,
    };
    const currentAssetAnnotations: Array<PolylineObjectType> = RenderAssetAnnotations(
      this.map,
      this.annotationGroup,
      res,
      this.project,
      this.currentAsset.metadata.width,
      this.currentAsset.metadata.height,
      // eslint-disable-next-line react/no-access-state-in-setstate
      this.state.tagInfo.tags
    );

    this.annotationGroup.clearLayers();

    currentAssetAnnotations.forEach(annotation => {
      this.annotationGroup.addLayer(annotation);
    });

    this.setState({
      currentAssetAnnotations,
    });

    /* Update menu bar annotations */
    this.updateMenuBarAnnotations();
    /* Show all annotations */
    this.filterAnnotationVisibility();
  };

  /**
   * Update ImageBar by reseting the cachelist and assetlist
   */
  private updateImage = async () => {
    if (this.props.loadedModel) {
      /**
       * Get list of files that has its prediction cached
       */
      await APIGetCacheList(this.props.loadedModel.hash)
        .then(res => {
          this.setState({ cacheList: res.data });
        })
        .catch(() => {
          /* Empty the cacheList since we can't get the list */
          this.setState({ cacheList: [] });
        });
    }

    /* Get All Existing Registered Folder and Image Assets */
    await APIGetAsset().then(res => {
      /* Generate New Asset List Based on Updated Data */
      const newImageAssets = res.data.map((encodedUri: string) => {
        const decodedUri = decodeURIComponent(encodedUri);
        const seperator = decodedUri.includes("\\") ? "\\" : "/";
        const type = decodedUri.match(/\.(?:mov|mp4|wmv)/i) ? "video" : "image";
        const isCached = this.state.cacheList.includes(encodedUri);
        return {
          url: encodedUri,
          filename: decodedUri.split(seperator).pop(),
          assetUrl: APIGetImageData(encodedUri),
          thumbnailUrl: APIGetImageData(encodedUri),
          localPath: encodedUri,
          type,
          isCached,
        };
      });

      this.setState({ assetList: newImageAssets });
    });
  };

  private setFilterArr = (values: Array<string>) => {
    this.setState({ filterArr: values }, () => {
      this.filterAnnotationVisibility();
    });
  };

  private toggleShowSelected = () => {
    this.setState(
      prevState => {
        return {
          showSelected: !prevState.showSelected,
        };
      },
      () => {
        this.filterAnnotationVisibility();
      }
    );
  };

  private toggleConfidence = (value: number) => {
    /* Set Confidence Value based on Slider moving */
    this.setState({ confidence: value / 100 }, () => {
      this.filterAnnotationVisibility();
    });
  };

  private handleChangeInAdvancedSettings = (value: any, key: string) => {
    this.setState(prevState => {
      const settings = prevState.inferenceOptions;
      if (key === "bulkAnalysisStatus") {
        settings.bulkAnalysisStatus = value;
      }
      if (key === "frameInterval") {
        settings.video.frameInterval = value;
      }
      if (key === "iou") {
        settings.iou = value;
      }
      return { inferenceOptions: settings };
    });
  };

  /**
   * Increments the selected asset by 1 according to the left or right keys
   * @param left - Returns true for left key and false for right key
   */
  private switchAnnotation = (left: boolean) => {
    /**
     * Filter currently visible assets based on current settings
     * Only visible assets can be selected
     */
    const visibleAssets = this.state.assetList.filter((_: any) =>
      this.isAssetVisible()
    );

    const currentIndex = visibleAssets.findIndex(
      asset => asset.assetUrl === this.currentAsset.assetUrl
    );

    /* Aborts function if the direction of increment is out of bounds */
    if (
      (left && currentIndex <= 0) ||
      (!left && currentIndex >= visibleAssets.length - 1)
    ) {
      return;
    }

    const shift = left ? -1 : 1;
    const newIndex = Math.min(
      Math.max(0, currentIndex + shift),
      visibleAssets.length - 1
    );

    this.selectAsset(visibleAssets[newIndex]);

    /* Reset selected annotation */
    this.setSelectedAnnotation(null);

    const imageBar = document.getElementById("image-bar");
    if (imageBar !== null) {
      imageBar.scrollLeft += shift * 120;
    }
  };

  private handleProgressToast = () => {
    const key = this.toaster.show(this.renderProgress(0));
    this.progressToastInterval = window.setInterval(() => {
      if (
        this.state.uiState === null ||
        this.state.predictDone === this.state.predictTotal
      ) {
        this.toaster.show(this.renderProgress(100), key);
        window.clearInterval(this.progressToastInterval);
      } else {
        /* Need to shift this over later */
        const addRand = (Math.random() * 20) / this.state.multiplier;
        if (this.state.predictDone + addRand < this.state.predictTotal * 0.98)
          this.setState(prevState => {
            return {
              predictDone: prevState.predictDone + addRand,
              multiplier: prevState.multiplier + 0.2,
            };
          });
        const donePercent =
          (this.state.predictDone / this.state.predictTotal) * 100;
        this.toaster.show(this.renderProgress(donePercent), key);
      }
    }, 200);
  };

  private showToaster(toast: IToastProps) {
    this.toaster.show(toast);
  }

  private filterAnnotationVisibility(): void {
    /* Clear Annotation Layer */
    this.annotationGroup.clearLayers();
    const invertedProjectTags = invert(this.state.tagInfo.tags);

    /* Add Annotation Based on Confidence Value and filtered Tags */
    this.state.currentAssetAnnotations
      /*
       * @TODO : Refactor this before ProductHunt
       */
      .filter(
        (annotation: any) =>
          !this.state.hiddenAnnotations.has(annotation.options.annotationID) &&
          /* If no filters selected, should return true. This is to
              guard against some returning false on empty arrays */
          (this.state.filterArr.length === 0 ||
            /* Check if tag is present in filter (CASE-INSENSITIVE) */
            this.state.showSelected ===
              this.state.filterArr.some(filter =>
                invertedProjectTags[annotation.options.annotationTag]
                  .toLowerCase()
                  .includes(filter.toLowerCase())
              )) &&
          annotation.options.confidence >= this.state.confidence
      )
      .forEach((confidentAnnotation: any) => {
        /* Add It Onto Leaflet */
        const annotationToCommit = cloneDeep(confidentAnnotation);
        /* Customize Annotation Opacity */
        annotationToCommit.options.fillOpacity = this.state.annotationOptions.opacity;
        /* Customize Annotation Outline Toggle */
        annotationToCommit.options.weight = !this.state.annotationOptions
          .isOutlined
          ? 0
          : confidentAnnotation.options.weight;

        this.annotationGroup.addLayer(annotationToCommit);
      });
  }

  /**
   * Check if a given asset should be visible given
   * the current settings
   * @param asset - asset object to check
   */
  private isAssetVisible() {
    /* Don't show annotated assets if annotatedAssetsHidden flag active */
    return !this.state.annotatedAssetsHidden;
  }

  /**
   * Handler for onImageChange - This function swaps image on leaflet canvas
   * as well as renders user-defined (if-any) annotation as LeafletLayerObjects
   * @param filename - URL of Asset
   */
  public selectAsset(asset: AssetAPIObject, singleAnalysis = true): void {
    /**
     * Check if there has been a reselection of asset, if so, we avoid
     * rescaling or map-fitting the current viewport to improve QoL
     */

    /* Checks if there is AssetReselection */
    const isAssetReselection = !(asset.assetUrl !== this.currentAsset.assetUrl);
    console.log("asset", asset.url);
    console.log("currentasset", this.currentAsset.url);
    console.log("single analysis", singleAnalysis);

    const currentVideoElement = this.videoOverlay.getElement();
    if (!isAssetReselection) {
      this.setState({ currentAssetAnnotations: [] });
      this.annotationGroup.eachLayer(layer => {
        this.annotationGroup.removeLayer(layer);
      });
      this.updateMenuBarAnnotations();
      if (currentVideoElement) {
        (currentVideoElement as any).cancelVideoFrameCallback(
          this.state.currAnnotationPlaybackId
        );
      }
    }

    const initialSelect = Object.keys(this.currentAsset).length === 0;
    this.imagebarRef.highlightAsset(asset.assetUrl);

    /* Clear Previous Images' Annotation from Annotation Group */
    this.annotationGroup.clearLayers();
    /**
     * PLEASE REMOVE IN FORESEABLE FUTURE
     */
    (this.annotationGroup as any).tags = this.state.tagInfo.tags;

    if (asset.type === "image") {
      if (!this.map.hasLayer(this.imageOverlay)) {
        this.videoOverlay.remove();
        this.imageOverlay.addTo(this.map);
      }

      /* Set Selected Image */
      const selectedImage = new Image();
      /* Assign Image URL */
      this.imageOverlay.setUrl(asset.assetUrl);
      selectedImage.src = asset.assetUrl;

      selectedImage.onload = () => {
        this.imageOverlay.setBounds(
          new L.LatLngBounds([
            [0, 0],
            [selectedImage.height, selectedImage.width],
          ])
        );

        /* Update Current Asset with Image Metadata */
        this.currentAsset = {
          ...asset,
          metadata: {
            width: selectedImage.width,
            height: selectedImage.height,
          },
        };
        /* Set Centre Viewport */
        if (!isAssetReselection) {
          /* Work Around, Allowing Map to Zoom to Any Factor */
          this.map.setMinZoom(-5);
          /* Invalidate Previous Sizing */
          this.map.invalidateSize();
          /* Artificial Delay */
          setTimeout(() => {
            this.map.fitBounds(this.imageOverlay.getBounds(), {
              padding: new L.Point(20, 20),
            });
          }, 150);
          /* Reset to Default Zoom */
          this.map.setMinZoom(-3);
          /* Get inference if Image is Cached */
          if (asset.isCached && singleAnalysis) this.singleAnalysis(false);
        }

        if (initialSelect) {
          this.setState({});
        }
      };

      /* Select background image in DOM */
      this.backgroundImg = document.querySelector(
        ".leaflet-pane.leaflet-overlay-pane img.leaflet-image-layer"
      );
    }
    if (asset.type === "video") {
      if (!this.map.hasLayer(this.videoOverlay)) {
        this.imageOverlay.remove();
        this.videoOverlay.addTo(this.map);
      }

      const selectedVideo = document.createElement("video");
      selectedVideo.setAttribute("src", asset.assetUrl);
      this.videoOverlay.setUrl(asset.assetUrl);

      selectedVideo.onloadedmetadata = () => {
        this.videoOverlay.setBounds(
          new L.LatLngBounds([
            [0, 0],
            [selectedVideo.videoHeight, selectedVideo.videoWidth],
          ])
        );

        /* Update Current Asset with Image Metadata */
        this.currentAsset = {
          ...asset,
          metadata: {
            width: selectedVideo.videoWidth,
            height: selectedVideo.videoHeight,
          },
        };

        const videoElement = this.videoOverlay.getElement();

        if (videoElement) {
          videoElement.controls = true;
          videoElement.setAttribute("controlsList", "nofullscreen nodownload");
        }

        if (!isAssetReselection) {
          /* Work Around, Allowing Map to Zoom to Any Factor */
          this.map.setMinZoom(-5);
          /* Invalidate Previous Sizing */
          this.map.invalidateSize();
          /* Artificial Delay */
          setTimeout(() => {
            this.map.fitBounds(this.videoOverlay.getBounds(), {
              padding: new L.Point(20, 20),
            });
            /* Reset to Default Zoom */
            this.map.setMinZoom(-3);

            /** Set Focus */
            videoElement?.focus();
          }, 150);
          /* Get inference if Video is Cached */
          if (asset.isCached && singleAnalysis) this.singleAnalysis(false);
        } else {
          /** Set Focus */
          videoElement?.focus();
        }
        if (initialSelect) {
          this.setState({});
        }
      };

      this.backgroundImg = document.querySelector(
        ".leaflet-pane.leaflet-overlay-pane video.leaflet-image-layer"
      );
    }
  }

  /**
   * Update annotations list in menu bar state
   * to current annotationGroup
   */
  public updateMenuBarAnnotations(): void {
    if (this.menubarRef.current !== null) {
      this.menubarRef.current.setAnnotations(this.annotationGroup);
    }
  }

  /**
   * Set currently selected tag to target tag using respective hash
   * - Used to select annotation tag and update menu bar from external
   *  components, where tag index is unknown
   * @param tagHash - Tag hash of tag to be selected
   */
  public selectAnnotationTagByHash(tagHash: number): void {
    /* Find tag index */
    const tagIndex = Object.values(this.state.tagInfo.tags).indexOf(tagHash);
    if (tagIndex !== -1) {
      /* If target tag in project tags, set data members */
      this.currentTag = tagIndex;
      /* Update menu bar */
      if (this.menubarRef.current !== null)
        this.menubarRef.current.setAnnotationTag(tagIndex);
    }
  }

  /**
   * Refresh project for
   * - Annotation Tag Changes
   * - Get Periodic Updates
   */
  private async refreshProject() {
    // await APIGetProjectAnnotatorAssets(this.project).then(result => {
    //   this.setState({
    //     assetList: result.data.assets,
    //     projectTags: result.data.tags,
    //   });
    //   /* Effect Annotation Changes */
    // });
    this.selectAsset(this.currentAsset);
  }

  /**
   * Add New Created Tag
   * - Callback for the Annotation level
   * - Updates the List of Project Tags when a new one is created in Annotation Select
   */
  public addNewTag(tagname: string, tagid: number): void {
    this.setState(prevState => {
      const updatedTags = { ...prevState.tagInfo.tags };
      updatedTags[tagname] = tagid;
      return {
        tagInfo: { modelHash: prevState.tagInfo.modelHash, tags: updatedTags },
      };
    });
  }

  /**
   * Disable All Handlers, Allowing for a single state only button management
   */
  public resetControls(): void {
    this.setUserState("None");
    /* this.handleDrawRectangle.disable();
    this.handleDrawPolygon.disable(); 
    this.handleRemoveAnnotation.disable(); */
    this.setSelectedAnnotation(null);
  }

  private syncAllFolders = async () => {
    this.setState({ isSyncing: true });

    await APIUpdateAsset()
      .then(() => {
        this.updateImage();
      })
      .catch(error => {
        let message = "Failed to sync all folders.";
        if (error.response) {
          message = `${error.response.data.message}`;
        }
        CreateGenericToast(message, Intent.DANGER, 3000);
      });
    this.setState({ isSyncing: false });
  };

  private renderProgress(amount: number): IToastProps {
    return {
      className: this.props.useDarkTheme ? "bp3-dark" : "",
      icon: "cloud-upload",
      message: (
        <ProgressBar
          className={"predict-prog"}
          intent={amount < 100 ? "primary" : "success"}
          value={this.currentAsset.type === "video" ? 1 : amount / 100}
        />
      ),
      onDismiss: (didTimeoutExpire: boolean) => {
        if (!didTimeoutExpire) {
          // user dismissed toast with click
          this.killVideoPrediction();
          window.clearInterval(this.progressToastInterval);
        }
      },
      timeout: amount < 100 ? 0 : 600,
    };
  }

  /* Hotkey for Quick Annotation Selection */
  public renderHotkeys(): JSX.Element {
    return (
      <Hotkeys>
        {/* Hotkey Bindings for Annotations */}
        <Hotkey
          global={true}
          combo={"o"}
          label={"Open Folder"}
          onKeyDown={this.handleFileManagementOpen}
        />
        <Hotkey
          global={true}
          combo={"s"}
          label={"Sync All Folders"}
          onKeyDown={this.syncAllFolders}
        />
        <Hotkey
          global={true}
          combo={"r"}
          label={"Re-Analyse"}
          onKeyDown={() => this.singleAnalysis()}
        />
        <Hotkey
          global={true}
          combo={"b"}
          label={"Bulk Analysis"}
          onKeyDown={this.bulkAnalysis}
        />
        <Hotkey
          global={true}
          combo={"esc"}
          label={"Exit Current Mode"}
          onKeyDown={this.resetControls}
        />
        <Hotkey
          global={true}
          combo={"h"}
          label={"Hide Annotations"}
          onKeyDown={() => {
            /* Allow Toggling of Layer Hiding */
            if (this.map.hasLayer(this.annotationGroup))
              this.map.removeLayer(this.annotationGroup);
            else this.map.addLayer(this.annotationGroup);
          }}
        />
        <Hotkey
          global={true}
          combo={"left"}
          label={"Load previous asset"}
          onKeyDown={() => this.switchAnnotation(true)}
        />
        <Hotkey
          global={true}
          combo={"right"}
          label={"Load previous asset"}
          onKeyDown={() => this.switchAnnotation(false)}
        />
        <Hotkey
          global={true}
          combo={"space"}
          label={"Play/Pause Video"}
          onKeyDown={this.handlePlayPauseVideoOverlay}
        />
        {Object.entries(this.state.tagInfo.tags).map(([tagname], idx) => {
          /* Only Perform Hotkey for First 9 Objects */
          if (idx > 9) return;

          // eslint-disable-next-line consistent-return
          return (
            <Hotkey
              key={tagname}
              global={true}
              combo={`${idx + 1}`}
              label={`Shortcut : ${tagname}`}
              onKeyDown={() => {
                this.currentTag = idx as number;
                if (this.menubarRef.current != null)
                  this.menubarRef.current.setAnnotationTag(idx);
              }}
            />
          );
        })}
      </Hotkeys>
    );
  }

  render(): JSX.Element {
    /* Prefix for Dynamic Styling of Collapsing Image List */
    const collapsedButtonTheme = this.props.useDarkTheme ? "" : "light-";
    const isCollapsed = this.state.imageListCollapsed ? "collapsed-" : "";

    /* Filter currently visible assets based on current settings */
    const visibleAssets = this.state.assetList.filter(() =>
      this.isAssetVisible()
    );

    return (
      <div>
        <Toaster {...this.state} ref={this.refHandlers.toaster} />
        <div className={"workspace"}>
          {/* Appends Styling Prefix if Image List is Collapsed */}
          <div
            className={[isCollapsed, "image-list"].join("")}
            id={"image-list"}
          >
            <Button
              className={[collapsedButtonTheme, "collapse-button"].join("")}
              large
              icon={this.state.imageListCollapsed ? "caret-up" : "caret-down"}
              onClick={() => {
                this.setState(prevState => ({
                  imageListCollapsed: !prevState.imageListCollapsed,
                }));
              }}
            />
            <div
              className={[collapsedButtonTheme, "collapse-button-effect"].join(
                ""
              )}
            />
            {/* Appends Styling Prefix */}
            <Card
              className={[isCollapsed, "image-bar"].join("")}
              id={"image-bar"}
            >
              <ImageBar
                ref={ref => {
                  this.imagebarRef = ref;
                }}
                /* Only visible assets should be shown */
                assetList={visibleAssets}
                callbacks={{ selectAssetCallback: this.selectAsset }}
                {...this.props}
              />
            </Card>
          </div>

          {/* Expands when Image Bar is Collapsed */}
          <div
            className={
              this.state.imageListCollapsed
                ? "expanded-annotator-space"
                : "annotator-space"
            }
          >
            {/* Non-Ideal State Render */}
            {Object.keys(this.currentAsset).length === 0 ? (
              <Card className={"annotator-non-ideal"}>
                <div className="bp3-non-ideal-state">
                  <div className="bp3-non-ideal-state-visual">
                    <span>
                      <Icon icon="media" iconSize={60} />
                    </span>
                  </div>
                  <h4 className="bp3-heading bp3-text-muted">
                    Select an Image to Annotate
                  </h4>
                </div>
              </Card>
            ) : null}
            {/* End Non-Ideal State Render */}
            <Card className={"main-annotator"}>
              <div id="annotation-map" className={"style-annotator"} />
              {this.backgroundImg ? (
                <div className="annotator-settings-button">
                  <AnnotatorSettings
                    annotationOptions={this.state.annotationOptions}
                    callbacks={{
                      setAnnotatedAssetsHidden: this.setAnnotatedAssetsHidden,
                      setAnnotationOptions: this.setAnnotationOptions,
                    }}
                  />
                </div>
              ) : null}
            </Card>
          </div>
          <div className={"annotator-controls"}>
            <AnnotationMenu
              ref={this.menubarRef}
              isSyncing={this.state.isSyncing}
              projectTags={this.state.tagInfo.tags}
              userEditState={this.state.userEditState}
              changesMade={this.state.changesMade}
              uiState={this.state.uiState}
              predictDone={this.state.predictDone}
              predictTotal={this.state.predictTotal}
              hiddenAnnotations={this.state.hiddenAnnotations}
              confidence={this.state.confidence}
              filterArr={this.state.filterArr}
              showSelected={this.state.showSelected}
              useDarkTheme={this.props.useDarkTheme}
              isConnected={this.props.isConnected}
              loadedModel={this.props.loadedModel}
              currentAsset={this.currentAsset}
              assetList={this.state.assetList}
              callbacks={{
                ResetControls: this.resetControls,
                OpenFileManagement: this.handleFileManagementOpen,
                SetAnnotationTag: this.setAnnotationTag,
                OpenAdvancedSettings: this.handleAdvancedSettingsOpen,
                SetAnnotationVisibility: this.setAnnotationVisibility,
                SingleAnalysis: this.singleAnalysis,
                BulkAnalysis: this.bulkAnalysis,
                ToggleConfidence: this.toggleConfidence,
                /* Used by TagSelector */
                SetFilterArr: this.setFilterArr,
                ToggleShowSelected: this.toggleShowSelected,
                SyncAllFolders: this.syncAllFolders,
              }}
            />
            {/* File Management Modal */}
            {this.state.fileManagementOpen ? (
              <FileModal
                onClose={this.handleFileManagementClose}
                isOpen={true}
                allowUserClose={true}
                callbacks={{
                  RefreshProject: this.refreshProject,
                  UpdateImage: this.updateImage,
                }}
                {...this.props}
              />
            ) : null}
            {/* Tag Management Modal */}
            {this.state.advancedSettingsOpen ? (
              <SettingsModal
                inferenceOptions={this.state.inferenceOptions}
                onClose={
                  !this.state.advancedSettingsOpen
                    ? this.handleAdvancedSettingsOpen
                    : this.handleAdvancedSettingsClose
                }
                isOpen={true}
                allowUserClose={true}
                callbacks={{
                  HandleChangeInSettings: this.handleChangeInAdvancedSettings,
                }}
                {...this.props}
              />
            ) : null}
          </div>
        </div>
      </div>
    );
  }
}<|MERGE_RESOLUTION|>--- conflicted
+++ resolved
@@ -593,22 +593,17 @@
       CreateGenericToast("There is no model loaded", Intent.WARNING, 3000);
       return;
     }
-<<<<<<< HEAD
+    if (isEmpty(this.state.assetList)) {
+      CreateGenericToast("There is no image loaded", Intent.WARNING, 3000);
+      return;
+    }
+
     this.setState({
       predictTotal: 100,
       predictDone: 0.01,
       multiplier: 1,
       uiState: "Predicting",
     });
-=======
-    if (isEmpty(this.state.assetList)) {
-      CreateGenericToast("There is no image loaded", Intent.WARNING, 3000);
-      return;
-    }
-
-    this.setState({ predictTotal: 100, predictDone: 0.01, multiplier: 1 });
-    this.setState({ uiState: "Predicting" });
->>>>>>> e8cb05f2
     this.handleProgressToast();
 
     // eslint-disable-next-line no-restricted-syntax
