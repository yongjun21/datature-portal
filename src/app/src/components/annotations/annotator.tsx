--- conflicted
+++ resolved
@@ -555,7 +555,6 @@
     this.setState({ annotatedAssetsHidden: flag });
   }
 
-<<<<<<< HEAD
   // eslint-disable-next-line react/sort-comp
   private async bulkAnalysis() {
     if (!this.props.loadedModel) {
@@ -575,9 +574,10 @@
           asset.type === "image" &&
           this.state.inferenceOptions.bulkAnalysisStatus !== "video"
         ) {
-          await APIGetInferenceFlask(
+          await APIGetImageInference(
             loadedModelHash,
             asset.localPath,
+            true,
             this.state.inferenceOptions.iou,
             "json"
           )
@@ -600,9 +600,10 @@
           asset.type === "video" &&
           this.state.inferenceOptions.bulkAnalysisStatus !== "image"
         ) {
-          await APIGetVideoPrediction(
+          await APIGetVideoInference(
             loadedModelHash,
             asset.localPath,
+            true,
             this.state.inferenceOptions.video.frameInterval,
             this.state.inferenceOptions.iou
           )
@@ -656,14 +657,11 @@
     this.setState({ predictDone: 0, uiState: null });
   }
 
-  private getInference() {
-=======
   /**
    * Centralized Handler to Perform predictions on both Video and Images
    */
   private async getInference(reanalyse = true) {
     /* Blocker to account for case where prediction is still running */
->>>>>>> b7d828d4
     if (this.state.predictDone !== 0 || this.state.uiState === "Predicting") {
       CreateGenericToast("Inference is already running", Intent.WARNING, 3000);
       return;
@@ -1282,11 +1280,7 @@
           global={true}
           combo={"b"}
           label={"Bulk Analysis"}
-<<<<<<< HEAD
           onKeyDown={this.bulkAnalysis}
-=======
-          onKeyDown={() => this.getInference()}
->>>>>>> b7d828d4
         />
         <Hotkey
           global={true}
