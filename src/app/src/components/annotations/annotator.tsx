--- conflicted
+++ resolved
@@ -552,15 +552,11 @@
     this.setState({ annotatedAssetsHidden: flag });
   }
 
-<<<<<<< HEAD
-  private getInference(reanalyse = true) {
-=======
   /**
    * Centralized Handler to Perform predictions on both Video and Images
    */
-  private getInference() {
+  private async getInference(reanalyse = true) {
     /* Blocker to account for case where prediction is still running */
->>>>>>> a3599fb0
     if (this.state.predictDone !== 0 || this.state.uiState === "Predicting") {
       CreateGenericToast("Inference is already running", Intent.WARNING, 3000);
       return;
@@ -576,94 +572,33 @@
 
     this.setState({ predictTotal: 100, predictDone: 0.01, multiplier: 1 });
     this.setState({ uiState: "Predicting" });
-<<<<<<< HEAD
     if (reanalyse) {
       this.handleProgressToast();
     }
-    // dummy setTimeout to simulate prediction delay
-    setTimeout(async () => {
-      if (this.currentAsset.type === "image") {
-        await APIGetImageInference(
-          loadedModelHash,
-          this.currentAsset.localPath,
-          reanalyse,
-          this.state.inferenceOptions.iou,
-          "json"
-        )
-          .then(response => {
-            this.updateAnnotations(response.data);
-          })
-          .catch(error => {
-            let message = `Failed to predict image. ${error}`;
-            if (error.response) {
-              message = `${error.response.data.error}: ${error.response.data.message}`;
-            }
-=======
-    this.handleProgressToast();
-
     if (this.currentAsset.type === "image") {
-      APIGetInferenceFlask(
+      await APIGetImageInference(
         loadedModelHash,
         this.currentAsset.localPath,
+        reanalyse,
         this.state.inferenceOptions.iou,
         "json"
       )
         .then(response => {
-          /* Only a single frame of Annotation required, unlike Video */
           this.updateAnnotations(response.data);
->>>>>>> a3599fb0
-
-          /* Once call is done, reset uiState and predictDone to perform additional predictions */
-          this.setState({ predictDone: 0, uiState: null });
         })
         .catch(error => {
           let message = `Failed to predict image. ${error}`;
           if (error.response) {
             message = `${error.response.data.error}: ${error.response.data.message}`;
           }
-
-<<<<<<< HEAD
-      if (this.currentAsset.type === "video") {
-        await APIGetVideoInference(
-          loadedModelHash,
-          this.currentAsset.localPath,
-          reanalyse,
-          this.state.inferenceOptions.video.frameInterval,
-          this.state.inferenceOptions.iou
-        )
-          .then(response => {
-            const videoElement = this.videoOverlay.getElement();
-            const videoFrameCallback = (
-              now: DOMHighResTimeStamp,
-              metadata: VideoFrameMetadata
-            ) => {
-              const secondsInterval =
-                this.state.inferenceOptions.video.frameInterval /
-                response.data.fps;
-              const quotient = Math.floor(metadata.mediaTime / secondsInterval);
-
-              const key = Math.floor(
-                quotient * secondsInterval * 1000
-              ).toString();
-
-              if (response.data.frames[key]) {
-                this.updateAnnotations(response.data.frames[key]);
-              }
-
-              (videoElement as any).requestVideoFrameCallback(
-                videoFrameCallback
-              );
-            };
-=======
           CreateGenericToast(message, Intent.DANGER, 3000);
         });
     }
->>>>>>> a3599fb0
-
     if (this.currentAsset.type === "video") {
-      APIGetVideoPrediction(
+      await APIGetVideoInference(
         loadedModelHash,
         this.currentAsset.localPath,
+        reanalyse,
         this.state.inferenceOptions.video.frameInterval,
         this.state.inferenceOptions.iou
       )
@@ -704,9 +639,6 @@
             this.setState({ currAnnotationPlaybackId: videoId });
           };
 
-          /* Once call is done, reset uiState and predictDone to perform additional predictions */
-          this.setState({ predictDone: 0, uiState: null });
-
           if ("requestVideoFrameCallback" in HTMLVideoElement.prototype) {
             (videoElement as any).requestVideoFrameCallback(videoFrameCallback);
           }
@@ -716,17 +648,11 @@
           if (error.response) {
             message = `${error.response.data.error}: ${error.response.data.message}`;
           }
-
-<<<<<<< HEAD
-      await this.updateImage();
-
-      this.setState({ predictDone: 0, uiState: null });
-    }, 750);
-=======
           CreateGenericToast(message, Intent.DANGER, 3000);
         });
     }
->>>>>>> a3599fb0
+    await this.updateImage();
+    this.setState({ predictDone: 0, uiState: null });
   }
 
   /**
@@ -744,13 +670,7 @@
       thumbnailUrl: this.currentAsset.thumbnailUrl,
       localPath: this.currentAsset.localPath,
       type: this.currentAsset.type,
-<<<<<<< HEAD
       isCached: this.currentAsset.isCached,
-      /* useless properties but deleting them will cause lots
-      of type conflicts. decided to use dummy values instead
-      */
-=======
->>>>>>> a3599fb0
     };
     const currentAssetAnnotations: Array<PolylineObjectType> = RenderAssetAnnotations(
       this.map,
